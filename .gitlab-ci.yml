# TODO: try to clean up test runs by wrapping go test in a timeout & running
# the cleanup scripts.
# I think we'll need to pass in a name to the test runner, and then cleanup
# anything with that prefix...

variables:
    SERVER_NAME: dotmesh-server

    RELEASE_DOCKER_REGISTRY: quay.io
    RELEASE_DOCKER_REPOSITORY: dotmesh
    CI_SERVICE_BEING_TESTED: dotmesh-server

    DOTMESH_TEST_CLEANUP: later
    DOTMESH_TEST_TIMEOUT: 10m

stages:
    - build
    - test
    - deploy_images
    - deploy
    - manual_deploy
    - notify

before_script:
    - mkdir -p gopath
    - export GOPATH=$(pwd)/gopath
    - cd gopath
    - mkdir -p src/github.com/dotmesh-io
    - ln -s `realpath ..` ./src/github.com/dotmesh-io/dotmesh
    - cd src/github.com/dotmesh-io/dotmesh
    - while [ -f /dotmesh-test-cleanup.lock ]; do echo "waiting for test cleanup..."; sleep 1; done

build_client_linux:
    retry: 2
    stage: build
    tags:
        - fast
    script:
    - export DOCKER_TAG=${CI_COMMIT_TAG:-${CI_COMMIT_SHA:-latest}}
    - export VERSION=$DOCKER_TAG # todo could change this to a "short" sha if needed
    - make build_client
    artifacts:
        paths:
            - binaries
        expire_in: 1 week

build_client_macos:
    retry: 2
    stage: build
    tags:
    - fast
    script:
    - export DOCKER_TAG=${CI_COMMIT_TAG:-${CI_COMMIT_SHA:-latest}}
    - export VERSION=$DOCKER_TAG # todo could change this to a "short" sha if needed
    - make build_client_mac
    artifacts:
        paths:
        - binaries
        expire_in: 1 week

build_yaml:
    retry: 2
    stage: build
    tags:
    - fast
    script:
    - (cd kubernetes && ./rebuild.sh)
    artifacts:
        paths:
        - yaml
        expire_in: 1 week

build_operator:
    retry: 2
    stage: build
    tags:
        - fast
    script:
    - export DOCKER_TAG=${CI_COMMIT_TAG:-${CI_COMMIT_SHA:-latest}}
    - export VERSION=$DOCKER_TAG # todo could change this to a "short" sha if needed
    - export REPOSITORY=${CI_REGISTRY}/${CI_PROJECT_PATH}/
    - make build_push_operator

build_provisioner:
    retry: 2
    stage: build
    tags:
        - fast
    script:
    - export DOCKER_TAG=${CI_COMMIT_TAG:-${CI_COMMIT_SHA:-latest}}
    - export VERSION=$DOCKER_TAG # todo could change this to a "short" sha if needed
    - export REPOSITORY=${CI_REGISTRY}/${CI_PROJECT_PATH}/
    - make build_push_provisioner

build_server:
    retry: 2
    stage: build
    tags:
    - fast
    script:
    - export DOCKER_TAG=${CI_COMMIT_TAG:-${CI_COMMIT_SHA:-latest}}
    - export VERSION=$DOCKER_TAG # todo could change this to a "short" sha if needed
    - export REPOSITORY=${CI_REGISTRY}/${CI_PROJECT_PATH}/
    - make build_push_server

dotmesh_unit_tests:
    stage: test
    tags:
        - fast
    script:
        - go test `go list ./... | egrep -v /tests`

# run full dind tests on linux
linux_default_dot:
    retry: 2
    stage: test
    dependencies:
        - build_client_linux
    tags:
        - fast
    script:
        - bash ./scripts/test.sh -run TestDefaultDot
    artifacts:
        paths:
        - extracted_logs
        when: always

linux_dot_diff:
    retry: 2
    stage: test
    dependencies:
        - build_client_linux
    tags:
        - fast
    script:
        - bash ./scripts/test.sh -run TestDotDiff
    artifacts:
        paths:
        - extracted_logs
        when: always

linux_boltdb:
    retry: 2
    stage: test
    dependencies:
        - build_client_linux
    tags:
        - fast
    script:
        - bash ./scripts/test.sh -run TestBoltDBStoreWithDefaultDot
    artifacts:
        paths:
        - extracted_logs
        when: always

linux__restart_boltdb:
    retry: 2
    stage: test
    dependencies:
        - build_client_linux
    tags:
        - fast
    script:
        - bash ./scripts/test.sh -run TestRecoverFromUnmountedDotOnMasterBoltDB
    artifacts:
        paths:
        - extracted_logs
        when: always

linux_single_node:
    retry: 2
    stage: test
    dependencies:
        - build_client_linux
    tags:
        - fast
    script:
        - bash ./scripts/test.sh -run TestSingleNode
    artifacts:
        paths:
        - extracted_logs
        when: always

linux_recover_from_unmounted_dot_on_master:
    retry: 2
    stage: test
    dependencies:
        - build_client_linux
    tags:
        - fast
    script:
        - bash ./scripts/test.sh -run TestRecoverFromUnmountedDotOnMaster
    artifacts:
        paths:
        - extracted_logs
        when: always

linux_two_nodes_same_cluster:
    retry: 2
    stage: test
    dependencies:
        - build_client_linux
    tags:
        - fast
    script:
        - bash ./scripts/test.sh -run TestTwoNodesSameCluster
    artifacts:
        paths:
        - extracted_logs
        when: always

linux_deletion_simple:
    retry: 2
    stage: test
    dependencies:
        - build_client_linux
    tags:
        - fast
    script:
        - bash ./scripts/test.sh -run TestDeletionSimple
    artifacts:
        paths:
        - extracted_logs
        when: always

linux_deletion_complex:
    retry: 2
    stage: test
    dependencies:
        - build_client_linux
    tags:
        - fast
    script:
        - bash ./scripts/test.sh -run TestDeletionComplex
    artifacts:
        paths:
        - extracted_logs
        when: always

linux_backup_and_restore_two_single_node_clusters:
    retry: 2
    stage: test
    dependencies:
        - build_client_linux
    tags:
        - fast
    script:
        - bash ./scripts/test.sh -run TestBackupAndRestoreTwoSingleNodeClusters
    artifacts:
        paths:
        - extracted_logs
        when: always

linux_two_single_node_clusters:
    retry: 2
    stage: test
    dependencies:
        - build_client_linux
    tags:
        - fast
    script:
        - bash ./scripts/test.sh -run TestTwoSingleNodeClusters
    artifacts:
        paths:
        - extracted_logs
        when: always

linux_three_single_node_clusters:
    retry: 2
    stage: test
    dependencies:
        - build_client_linux
    tags:
        - fast
    script:
        - bash ./scripts/test.sh -run TestThreeSingleNodeClusters
    artifacts:
        paths:
        - extracted_logs
        when: always

linux_two_double_node_clusters:
    retry: 2
    stage: test
    dependencies:
        - build_client_linux
    tags:
        - fast
    script:
        - bash ./scripts/test.sh -run TestTwoDoubleNodeClusters
    artifacts:
        paths:
        - extracted_logs
        when: always

.linux_s3remote:
    retry: 2
    stage: test
    dependencies:
        - build_client_linux
    tags:
        - fast
    script:
        - bash ./scripts/test.sh -run TestS3Remote
    artifacts:
        paths:
        - extracted_logs
        when: always

linux_s3api:
    retry: 2
    stage: test
    dependencies:
        - build_client_linux
    tags:
        - fast
    script:
        - bash ./scripts/test.sh -run TestS3Api
    artifacts:
        paths:
        - extracted_logs
        when: always

linux_forks:
    retry: 2
    stage: test
    dependencies:
        - build_client_linux
    tags:
        - fast
    script:
        - bash ./scripts/test.sh -run TestForks
    artifacts:
        paths:
        - extracted_logs
        when: always

linux_stress_lots_of_commits:
    retry: 2
    stage: test
    dependencies:
        - build_client_linux
    tags:
        - fast
    script:
        - DOTMESH_TEST_TIMEOUT=30m bash ./scripts/test.sh -timeout 30m -run TestStressLotsOfCommits
    artifacts:
        paths:
        - extracted_logs
        when: always
    when: manual

linux_stress_large_files:
    retry: 2
    stage: test
    dependencies:
        - build_client_linux
    tags:
        - big-disk
        - fast
    script:
        - DOTMESH_TEST_TIMEOUT=30m bash ./scripts/test.sh -timeout 30m -run TestStressLargeFiles
    artifacts:
        paths:
        - extracted_logs
        when: always
    when: manual

linux_stress_handover:
    retry: 2
    stage: test
    dependencies:
        - build_client_linux
    tags:
        - fast
    script:
        - DOTMESH_TEST_TIMEOUT=30m bash ./scripts/test.sh -timeout 30m -run TestStressHandover
    artifacts:
        paths:
        - extracted_logs
        when: always
    when: manual

publish_images:
    stage: deploy_images
    dependencies:
        - build_client_linux
        - build_client_macos
        - build_server
        - build_yaml
    tags:

        - fast
    script:
        # push to quay.io, by re-tagging and pushing the images
        - docker login -u gitlab-ci-token -p $CI_BUILD_TOKEN $CI_REGISTRY
        - docker login -u $QUAY_USER -p $QUAY_PASSWORD $RELEASE_DOCKER_REGISTRY
        - export REPOSITORY=$RELEASE_DOCKER_REGISTRY/$RELEASE_DOCKER_REPOSITORY/
        - export DOCKER_TAG=${CI_COMMIT_TAG:-$CI_COMMIT_SHA}
        - export VERSION=$DOCKER_TAG
        - make release_all
<<<<<<< HEAD
        - export DOCKER_TAG=$CI_BUILD_REF_NAME
        - export VERSION=$DOCKER_TAG
        - make release_all
    except:
        - schedules
=======
>>>>>>> c2f115f4

trigger_e2e_test:
    stage: deploy
    tags:

        - fast
    script:
        - echo - curl -X POST -F "token=$CI_JOB_TOKEN" -F "ref=master" -F "variables[CI_SERVICE_BEING_TESTED]=$CI_SERVICE_BEING_TESTED" -F "variables[CI_DOCKER_TAG]=${CI_COMMIT_TAG:-${CI_COMMIT_SHA:-latest}}" -F "variables[DOTMESH_CI_BUILD_REF_NAME]=$CI_BUILD_REF_NAME" https://gitlab.dotmesh.com/api/v4/projects/dotmesh%2Fe2e-sync/trigger/pipeline
        - curl -X POST -F "token=$CI_JOB_TOKEN" -F "ref=master" -F "variables[CI_SERVICE_BEING_TESTED]=$CI_SERVICE_BEING_TESTED" -F "variables[CI_DOCKER_TAG]=${CI_COMMIT_TAG:-${CI_COMMIT_SHA:-latest}}" -F "variables[DOTMESH_CI_BUILD_REF_NAME]=$CI_BUILD_REF_NAME" https://gitlab.dotmesh.com/api/v4/projects/dotmesh%2Fe2e-sync/trigger/pipeline
    only:
        - master

deploy_unstable_build:
    stage: deploy
    dependencies:
        - build_client_linux
        - build_client_macos
        - build_yaml
        - publish_images
    tags:
        - fast
    script:
        - "ssh -o UserKnownHostsFile=./release-hosts releases@get.dotmesh.io mkdir -p /pool/releases/unstable/$CI_COMMIT_REF_NAME"
        - "rsync -e 'ssh -o UserKnownHostsFile=./release-hosts' -avz binaries/{Linux,Darwin} yaml releases@get.dotmesh.io:/pool/releases/unstable/$CI_COMMIT_REF_NAME"
        - "echo \"Deployed to https://get.dotmesh.io/unstable/$CI_COMMIT_REF_NAME\""
    except:
        - /^release-.*$/

deploy_release_build:
    stage: deploy
    dependencies:
        - build_client_linux
        - build_client_macos
        - build_yaml
        - publish_images
    tags:
        - fast
    script:
        - VERSION=`cd cmd/versioner; go run versioner.go`; echo VERSION=$VERSION
        - "ssh -o UserKnownHostsFile=./release-hosts releases@get.dotmesh.io mkdir -p /pool/releases/$VERSION"
        - "rsync -e 'ssh -o UserKnownHostsFile=./release-hosts' -avz binaries/{Linux,Darwin} yaml releases@get.dotmesh.io:/pool/releases/$VERSION"
    only:
        - /^release-.*$/

mark_release_as_stable:
  stage: manual_deploy
  script:
    - VERSION=`cd cmd/versioner; go run versioner.go`
    - "ssh -o UserKnownHostsFile=./release-hosts releases@get.dotmesh.io sh -c \"true && rm -f /pool/releases/Linux && ln -s $VERSION/Linux /pool/releases && rm -f /pool/releases/Darwin && ln -s $VERSION/Darwin /pool/releases && rm -f /pool/releases/yaml && ln -fs $VERSION/yaml /pool/releases\""
  only:
    - /^release-.*$/
  when: manual<|MERGE_RESOLUTION|>--- conflicted
+++ resolved
@@ -399,14 +399,11 @@
         - export DOCKER_TAG=${CI_COMMIT_TAG:-$CI_COMMIT_SHA}
         - export VERSION=$DOCKER_TAG
         - make release_all
-<<<<<<< HEAD
         - export DOCKER_TAG=$CI_BUILD_REF_NAME
         - export VERSION=$DOCKER_TAG
         - make release_all
     except:
         - schedules
-=======
->>>>>>> c2f115f4
 
 trigger_e2e_test:
     stage: deploy
