package main

import (
	"fmt"
	"io"
	"io/ioutil"
	"net/http"
	"os"
	"path/filepath"
	"strings"
	"testing"

	"github.com/dotmesh-io/dotmesh/pkg/archiver"
	"github.com/dotmesh-io/dotmesh/pkg/client"

	"github.com/dotmesh-io/citools"
)

func TestS3Api(t *testing.T) {
	citools.TeardownFinishedTestRuns()

	f := citools.Federation{citools.NewCluster(1)}
	defer citools.TestMarkForCleanup(f)
	citools.AddFuncToCleanups(func() { citools.TestMarkForCleanup(f) })

	citools.StartTiming()
	err := f.Start(t)
	if err != nil {
		t.Fatalf("failed to start cluster, error: %s", err)
	}
	host := f[0].GetNode(0)
	node1 := host.Container
	err = citools.RegisterUser(host, "bob", "bob@bob.com", "password")
	if err != nil {
		t.Errorf("failed to register user: %s", err)
	}

	t.Run("Put", func(t *testing.T) {
		dotName := citools.UniqName()
		citools.RunOnNode(t, node1, "dm init "+dotName)
		cmd := fmt.Sprintf("curl -T newfile.txt -u admin:%s 127.0.0.1:32607/s3/admin:%s/newfile", host.Password, dotName)
		citools.RunOnNode(t, node1, "echo helloworld > newfile.txt")
		citools.RunOnNode(t, node1, cmd)
		resp := citools.OutputFromRunOnNode(t, node1, citools.DockerRun(dotName)+" ls /foo/")
		if !strings.Contains(resp, "newfile") {
			t.Error("failed to create file")
		}
		resp = citools.OutputFromRunOnNode(t, node1, citools.DockerRun(dotName)+" cat /foo/newfile")
		if !strings.Contains(resp, "helloworld") {
			t.Error("failed to upload file")
		}
		resp = citools.OutputFromRunOnNode(t, node1, "dm log")
		if !strings.Contains(resp, "author: admin") {
			t.Error("Did not set author correctly")
		}
	})

	t.Run("PutDotDoesntExist", func(t *testing.T) {
		dotName := citools.UniqName()
		cmd := fmt.Sprintf("curl -T newfile.txt -u admin:%s 127.0.0.1:32607/s3/admin:%s/newfile", host.Password, dotName)
		citools.RunOnNode(t, node1, "echo helloworld > newfile.txt")
		resp := citools.OutputFromRunOnNode(t, node1, cmd)
		if !strings.Contains(resp, fmt.Sprintf("Bucket admin-%s does not exist", dotName)) {
			t.Errorf("Expected '%s', got '%s'", fmt.Sprintf("Bucket admin-%s does not exist", dotName), resp)
		}
	})

	t.Run("PutUsernameMismatch", func(t *testing.T) {
		dotName := citools.UniqName()
		citools.RunOnNode(t, node1, "dm init "+dotName)
		cmd := fmt.Sprintf("curl -T newfile.txt -u bob:password 127.0.0.1:32607/s3/admin:%s/newfile", dotName)
		citools.RunOnNode(t, node1, "echo helloworld > newfile.txt")
		resp := citools.OutputFromRunOnNode(t, node1, cmd)
		if !strings.Contains(resp, "User bob is not the administrator of namespace admin") {
			t.Errorf("Expected 'User is not the administrator of namespace admin', got: '%s'", resp)
		}
	})
	t.Run("List", func(t *testing.T) {
		dotName := citools.UniqName()
		citools.RunOnNode(t, node1, "dm init "+dotName)
		cmd := fmt.Sprintf("curl -T newfile.txt -u admin:%s 127.0.0.1:32607/s3/admin:%s/newfile", host.Password, dotName)
		citools.RunOnNode(t, node1, "echo helloworld > newfile.txt")
		citools.RunOnNode(t, node1, cmd)

		req, err := http.NewRequest("GET", "http://"+host.IP+":32607/s3/admin:"+dotName, nil)
		if err != nil {
			t.Fatalf("failed to create request: %s", err)
			return
		}
		req.SetBasicAuth("admin", host.Password)

		resp, err := http.DefaultClient.Do(req)
		if resp.Body != nil {
			defer resp.Body.Close()
		}
		if err != nil {
			t.Errorf("failed to make S3 API list request: %s", err)

			bts, err := ioutil.ReadAll(resp.Body)
			if err != nil {
				t.Errorf("failed to read req body: %s", err)
				return
			}
			t.Logf("response body: %s", string(bts))
			return
		}

		bts, err := ioutil.ReadAll(resp.Body)
		if err != nil {
			t.Errorf("failed to read req body: %s", err)
			return
		}

		t.Logf("status code: %d", resp.StatusCode)
		t.Logf("response body: %s", string(bts))

		if resp.StatusCode != 200 {
			t.Errorf("unexpected status code: %d (wanted 200)", resp.StatusCode)
		}

		if !strings.Contains(string(bts), "newfile") {
			t.Errorf("wanted to fine 'newfile' in response but didn't. Response: \n %s \n", string(bts))
		}
	})

	t.Run("ListSnapshot", func(t *testing.T) {
		dotName := citools.UniqName()
		citools.RunOnNode(t, node1, "dm init "+dotName)
		cmdFile1 := fmt.Sprintf("curl -T file1.txt -u admin:%s 127.0.0.1:32607/s3/admin:%s/file1.txt", host.Password, dotName)
		citools.RunOnNode(t, node1, "echo helloworld1 > file1.txt")
		citools.RunOnNode(t, node1, cmdFile1)
		cmdFile2 := fmt.Sprintf("curl -T file2.txt -u admin:%s 127.0.0.1:32607/s3/admin:%s/file2.txt", host.Password, dotName)
		citools.RunOnNode(t, node1, "echo helloworld2 > file2.txt")
		citools.RunOnNode(t, node1, cmdFile2)

		dmClient := client.NewJsonRpcClient("admin", host.IP, host.Password, 0)
		dm := client.NewDotmeshAPIFromClient(dmClient, true)
		commits, err := dm.ListCommits(fmt.Sprintf("admin/%s", dotName), "")
		if err != nil {
			t.Fatal(err)
		}
		if len(commits) < 2 {
			t.Errorf("expected to find at least 2 commits, got: %d", len(commits))
			return
		}

<<<<<<< HEAD
		firstCommitId := commitIdsList[1]
		secondCommitId := commitIdsList[2]
=======
		firstCommitId := commits[1].Id
		secondCommitId := commits[2].Id
>>>>>>> 250ca70b

		respFirstCommit := citools.OutputFromRunOnNode(t, node1, fmt.Sprintf("curl -u admin:%s 127.0.0.1:32607/s3/admin:%s/snapshot/%s", host.Password, dotName, firstCommitId))
		if !strings.Contains(respFirstCommit, "file1.txt") {
			t.Errorf("The first commit did not contain the first file, resp: %s", respFirstCommit)
		}
		if strings.Contains(respFirstCommit, "file2.txt") {
			t.Errorf("The first commit contained the second file, resp: %s", respFirstCommit)
		}

		respSecondCommit := citools.OutputFromRunOnNode(t, node1, fmt.Sprintf("curl -u admin:%s 127.0.0.1:32607/s3/admin:%s/snapshot/%s", host.Password, dotName, secondCommitId))
		if !strings.Contains(respSecondCommit, "file2.txt") {
			t.Errorf("The second commit did not contain the second file, resp: %s", respSecondCommit)
		}
	})

	t.Run("ReadFileAtSnapshot", func(t *testing.T) { // FIX
		dotName := citools.UniqName()
		citools.RunOnNode(t, node1, "dm init "+dotName)
		cmdFile1 := fmt.Sprintf("curl -T file.txt -u admin:%s 127.0.0.1:32607/s3/admin:%s/file.txt", host.Password, dotName)
		citools.RunOnNode(t, node1, "echo helloworld1 > file.txt")
		citools.RunOnNode(t, node1, cmdFile1)
		cmdFile2 := fmt.Sprintf("curl -T file.txt -u admin:%s 127.0.0.1:32607/s3/admin:%s/file.txt", host.Password, dotName)
		citools.RunOnNode(t, node1, "echo helloworld2 > file.txt")
		citools.RunOnNode(t, node1, cmdFile2)

		commitIdsString := citools.OutputFromRunOnNode(t, node1, fmt.Sprintf("dm log | grep commit | awk '{print $2}'"))
		commitIdsList := strings.Split(commitIdsString, "\n")

		// first commit (index 0) is always an "init" commit now
		firstCommitId := commitIdsList[1]
		secondCommitId := commitIdsList[2]

		t.Logf("running (first commit): '%s'", fmt.Sprintf("http://127.0.0.1:32607/s3/admin:%s/snapshot/%s/file.txt", dotName, firstCommitId))

		respBody, status, err := call("GET", fmt.Sprintf("/s3/admin:%s/snapshot/%s/file.txt", dotName, firstCommitId), host, nil)
		if err != nil {
			t.Errorf("S3 request failed, error: %s", err)
		}
		if status != 200 {
			t.Errorf("unexpected status code: %d", status)
		}
		// respFirstCommit := citools.OutputFromRunOnNode(t, node1, fmt.Sprintf("curl -u admin:%s 127.0.0.1:32607/s3/admin:%s/snapshot/%s/file.txt", host.Password, dotName, firstCommitId))
		expected1 := "helloworld1"
		if !strings.Contains(respBody, expected1) {
			t.Errorf("The first commit did not contain the correct file data (expected '%s', got: '%s')", expected1, respBody)
		}

		t.Logf("running (second commit): '%s'", fmt.Sprintf("http://127.0.0.1:32607/s3/admin:%s/snapshot/%s/file.txt", dotName, secondCommitId))
		respBodySecond, statusSecond, err := call("GET", fmt.Sprintf("/s3/admin:%s/snapshot/%s/file.txt", dotName, secondCommitId), host, nil)
		if err != nil {
			t.Errorf("S3 request failed, error: %s", err)
		}
		if statusSecond != 200 {
			t.Errorf("unexpected status code: %d", status)
		}

		expected2 := "helloworld2"
		if !strings.Contains(respBodySecond, expected2) {
			t.Errorf("The second commit did not contain the correct file data (expected '%s', got: '%s')", expected2, respBodySecond)
		}
	})

	t.Run("ReadFileAtSnapshotEmpty", func(t *testing.T) { // FIX
		dotName := citools.UniqName()
		citools.RunOnNode(t, node1, "dm init "+dotName)
		cmdFile1 := fmt.Sprintf("curl -T file.txt -u admin:%s 127.0.0.1:32607/s3/admin:%s/file.txt", host.Password, dotName)
		citools.RunOnNode(t, node1, "touch file.txt")
		citools.RunOnNode(t, node1, cmdFile1)
		cmdFile2 := fmt.Sprintf("curl -T file.txt -u admin:%s 127.0.0.1:32607/s3/admin:%s/file.txt", host.Password, dotName)
		citools.RunOnNode(t, node1, "touch file.txt")
		citools.RunOnNode(t, node1, cmdFile2)

		commitIdsString := citools.OutputFromRunOnNode(t, node1, fmt.Sprintf("dm log | grep commit | awk '{print $2}'"))
		commitIdsList := strings.Split(commitIdsString, "\n")

		firstCommitId := commitIdsList[1]
		secondCommitId := commitIdsList[2]

		t.Logf("running (first commit): '%s'", fmt.Sprintf("http://127.0.0.1:32607/s3/admin:%s/snapshot/%s/file.txt", dotName, firstCommitId))

		respBody, status, err := call("GET", fmt.Sprintf("/s3/admin:%s/snapshot/%s/file.txt", dotName, firstCommitId), host, nil)
		if err != nil {
			t.Errorf("S3 request failed, error: %s", err)
		}
		if status != 200 {
			t.Errorf("unexpected status code: %d", status)
		}
		// respFirstCommit := citools.OutputFromRunOnNode(t, node1, fmt.Sprintf("curl -u admin:%s 127.0.0.1:32607/s3/admin:%s/snapshot/%s/file.txt", host.Password, dotName, firstCommitId))
		expected1 := ""
		if !strings.Contains(respBody, expected1) {
			t.Errorf("The first commit did not contain the correct file data (expected '%s', got: '%s')", expected1, respBody)
		}

		t.Logf("running (second commit): '%s'", fmt.Sprintf("http://127.0.0.1:32607/s3/admin:%s/snapshot/%s/file.txt", dotName, secondCommitId))
		respBodySecond, statusSecond, err := call("GET", fmt.Sprintf("/s3/admin:%s/snapshot/%s/file.txt", dotName, secondCommitId), host, nil)
		if err != nil {
			t.Errorf("S3 request failed, error: %s", err)
		}
		if statusSecond != 200 {
			t.Errorf("unexpected status code: %d", status)
		}

		expected2 := ""
		if !strings.Contains(respBodySecond, expected2) {
			t.Errorf("The second commit did not contain the correct file data (expected '%s', got: '%s')", expected2, respBodySecond)
		}
	})

	t.Run("ReadDirectoryAtSnapshot", func(t *testing.T) {

		tempDir, err := ioutil.TempDir("", "test-ReadDirectoryAtSnapshot")
		if err != nil {
			t.Fatalf("failed to create temp dir for file write: %s", err)
		}
		defer os.RemoveAll(tempDir)

		dotName := citools.UniqName()
		citools.RunOnNode(t, node1, "dm init "+dotName)

		citools.RunOnNode(t, node1, "echo helloworld1 > file.txt")

		cmdFile1 := fmt.Sprintf("curl -T file.txt -u admin:%s 127.0.0.1:32607/s3/admin:%s/subpath/file.txt", host.Password, dotName)
		citools.RunOnNode(t, node1, cmdFile1)

		commitIdsString := citools.OutputFromRunOnNode(t, node1, fmt.Sprintf("dm log | grep commit | awk '{print $2}'"))
		commitIdsList := strings.Split(commitIdsString, "\n")

		firstCommitId := commitIdsList[1]

		// t.Logf("running (first commit): '%s'", fmt.Sprintf("curl -u admin:%s 127.0.0.1:32607/s3/admin:%s/snapshot/%s/subpath", host.Password, dotName, firstCommitId))
		// respFirstCommit := citools.OutputFromRunOnNode(t, node1, fmt.Sprintf("curl -u admin:%s 127.0.0.1:32607/s3/admin:%s/snapshot/%s/subpath", host.Password, dotName, firstCommitId))
		s3Endpoint := fmt.Sprintf("http://%s:32607/s3/admin:%s/snapshot/%s/subpath", host.IP, dotName, firstCommitId)
		req, _ := http.NewRequest("GET", s3Endpoint, nil)

		req.SetBasicAuth("admin", host.Password)

		resp, err := http.DefaultClient.Do(req)
		if err != nil {
			t.Fatalf("failed to query S3 endpoint '%s', error: %s", s3Endpoint, err)
		}
		defer resp.Body.Close()

		if resp.StatusCode != 200 {
			t.Errorf("expected status code: %d, got: %d", 200, resp.StatusCode)
		}

		respBody, err := ioutil.ReadAll(resp.Body)
		if err != nil {
			t.Fatalf("failed to read response body: %s", err)
		}
		tarPath := filepath.Join(tempDir, "out.tar")
		err = ioutil.WriteFile(tarPath, []byte(respBody), os.ModeDir)
		if err != nil {
			t.Fatalf("failed to write file: %s", err)
		}

		outDir, err := ioutil.TempDir("", "test-ReadDirectoryAtSnapshot-outdir")
		if err != nil {
			t.Fatalf("Making temporary out directory: %v", err)
		}
		defer os.RemoveAll(outDir)
		os.MkdirAll(outDir, os.ModePerm)

		err = archiver.NewTar().Unarchive(tarPath, outDir)
		if err != nil {
			t.Fatalf("failed to untar: %s", err)
		}

		bts, err := ioutil.ReadFile(filepath.Join(outDir, "subpath", "file.txt"))
		if err != nil {

			files, rErr := OSReadDir(outDir)
			if err != nil {
				t.Errorf("failed to read out dir '%s', error: %s", outDir, rErr)
			} else {
				t.Fatalf("failed to read untarred file: %s, available file: %s", err, strings.Join(files, ", "))
			}

		}
		if !strings.Contains(string(bts), "helloworld1") {
			t.Errorf("expected file contents 'helloworld1', got: '%s'", string(bts))
		}
	})
}

func OSReadDir(root string) ([]string, error) {
	var files []string
	f, err := os.Open(root)
	if err != nil {
		return files, err
	}
	fileInfo, err := f.Readdir(-1)
	f.Close()
	if err != nil {
		return files, err
	}

	for _, file := range fileInfo {
		files = append(files, file.Name())
	}
	return files, nil
}

func call(method string, path string, node citools.Node, body io.Reader) (respBody string, statusCode int, err error) {

	if node.Port == 0 {
		node.Port = 32607
	}

	url := fmt.Sprintf("http://%s:%d/%s", node.IP, node.Port, path)

	req, err := http.NewRequest(method, url, body)
	if err != nil {
		return
	}
	req.SetBasicAuth("admin", node.Password)

	resp, err := http.DefaultClient.Do(req)
	if err != nil {
		return err.Error(), 0, err
	}

	defer resp.Body.Close()

	bts, err := ioutil.ReadAll(resp.Body)
	if err != nil {
		return
	}

	return string(bts), resp.StatusCode, nil
}<|MERGE_RESOLUTION|>--- conflicted
+++ resolved
@@ -144,13 +144,8 @@
 			return
 		}
 
-<<<<<<< HEAD
-		firstCommitId := commitIdsList[1]
-		secondCommitId := commitIdsList[2]
-=======
 		firstCommitId := commits[1].Id
 		secondCommitId := commits[2].Id
->>>>>>> 250ca70b
 
 		respFirstCommit := citools.OutputFromRunOnNode(t, node1, fmt.Sprintf("curl -u admin:%s 127.0.0.1:32607/s3/admin:%s/snapshot/%s", host.Password, dotName, firstCommitId))
 		if !strings.Contains(respFirstCommit, "file1.txt") {
