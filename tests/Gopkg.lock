--- conflicted
+++ resolved
@@ -5,11 +5,7 @@
   branch = "master"
   name = "github.com/dotmesh-io/citools"
   packages = ["."]
-<<<<<<< HEAD
-  revision = "85032c108d404052ab110b6aa699189f456ce145"
-=======
   revision = "4e71e62ce739dd7db8468d41c4b740f1eb1d0858"
->>>>>>> 685d03b8
 
 [[projects]]
   branch = "master"
