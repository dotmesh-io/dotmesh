--- conflicted
+++ resolved
@@ -928,11 +928,82 @@
 
 	// Let's replace any missing things with defaults.
 	// The defaults depend on whether we're pushing or pulling.
-<<<<<<< HEAD
-	localNamespace, localVolume, localBranchName, remoteNamespace, remoteVolume, remoteBranchName, err := dm.parseVolumeDetails(remote, peer, direction, localFilesystemName, localBranchName, remoteFilesystemName, remoteBranchName)
+	if direction == "push" {
+		// We are pushing, so if no local filesystem/branch is
+		// specified, take the current one.
+		if localFilesystemName == "" {
+			localFilesystemName, err = dm.Configuration.CurrentVolume()
+			if err != nil {
+				return "", err
+			}
+		}
+
+		if localBranchName == "" {
+			localBranchName, err = dm.Configuration.CurrentBranch()
+			if err != nil {
+				return "", err
+			}
+		}
+	} else if direction == "pull" {
+		// We are pulling, so if no local filesystem/branch is
+		// specified, we take the remote name but strip it of its
+		// namespace. So if we pull "bob/apples", we pull into "apples",
+		// which is really "admin/apples".
+		if localFilesystemName == "" && remoteFilesystemName != "" {
+			_, localFilesystemName, err = ParseNamespacedVolume(remoteFilesystemName)
+			if err != nil {
+				return "", err
+			}
+		}
+	}
+
+	// Split the local volume name's namespace out
+	localNamespace, localVolume, err := ParseNamespacedVolume(localFilesystemName)
 	if err != nil {
 		return "", err
 	}
+
+	// Guess defaults for the remote filesystem
+	var remoteNamespace, remoteVolume string
+	if remoteFilesystemName == "" {
+		// No remote specified. Do we already have a default configured?
+		defaultRemoteNamespace, defaultRemoteVolume, ok := dm.Configuration.DefaultRemoteVolumeFor(peer, localNamespace, localVolume)
+		if ok {
+			// If so, use it
+			remoteNamespace = defaultRemoteNamespace
+			remoteVolume = defaultRemoteVolume
+		} else {
+			// If not, default to the un-namespaced local filesystem name.
+			// This causes it to default into the user's own namespace
+			// when we parse the name, too.
+			remoteNamespace = remote.DefaultNamespace()
+			remoteVolume = localVolume
+		}
+	} else {
+		// Default namespace for remote volume is the username on this remote
+		remoteNamespace, remoteVolume, err = ParseNamespacedVolumeWithDefault(remoteFilesystemName, remote.DefaultNamespace())
+		if err != nil {
+			return "", err
+		}
+	}
+
+	// Remember default remote if there isn't already one
+	_, _, ok := dm.Configuration.DefaultRemoteVolumeFor(peer, localNamespace, localVolume)
+	if !ok {
+		dm.Configuration.SetDefaultRemoteVolumeFor(peer, localNamespace, localVolume, remoteNamespace, remoteVolume)
+	}
+
+	if remoteBranchName == "" {
+		remoteBranchName = localBranchName
+	}
+
+	if remoteBranchName != "" && remoteVolume == "" {
+		return "", fmt.Errorf(
+			"It's dubious to specify a remote branch name " +
+				"without specifying a remote filesystem name.",
+		)
+	}
+
 	if direction == "push" {
 		fmt.Printf("Pushing %s/%s to %s:%s/%s\n",
 			localNamespace, localVolume,
@@ -986,177 +1057,6 @@
 	} else {
 		s3Remote, ok := remote.(*S3Remote)
 		if ok {
-
-			transferRequest := S3TransferRequest{
-				KeyID:           s3Remote.KeyID,
-				SecretKey:       s3Remote.SecretKey,
-				Endpoint:        s3Remote.Endpoint,
-				Direction:       direction,
-				LocalNamespace:  localNamespace,
-				LocalName:       localVolume,
-				LocalBranchName: deMasterify(localBranchName),
-				RemoteName:      remoteVolume,
-				// TODO add TargetSnapshot here, to support specifying "push to a given
-				// snapshot" rather than just "push all snapshots up to the latest"
-			}
-
-			if debugMode {
-				fmt.Printf("[DEBUG] S3TransferRequest: %#v\n", transferRequest)
-			}
-
-			err = client.CallRemote(context.Background(),
-				"DotmeshRPC.S3Transfer", transferRequest, &transferId)
-			if err != nil {
-				return "", err
-			}
-		} else {
-			return "", fmt.Errorf("Unknown remote type %#v\n", remote)
-		}
-	}
-	return transferId, nil
-
-}
-
-func (dm *DotmeshAPI) IsUserPriveledged() bool {
-	if dm.client.User == "admin" {
-		return true
-	}
-	return false
-}
-
-func (dm *DotmeshAPI) parseVolumeDetails(remote Remote, peer, direction, localFilesystemName, localBranchName, remoteFilesystemName, remoteBranchName string) (string, string, string, string, string, string, error) {
-	var err error
-=======
->>>>>>> 002830a3
-	if direction == "push" {
-		// We are pushing, so if no local filesystem/branch is
-		// specified, take the current one.
-		if localFilesystemName == "" {
-			localFilesystemName, err = dm.Configuration.CurrentVolume()
-			if err != nil {
-				return "", err
-			}
-		}
-
-		if localBranchName == "" {
-			localBranchName, err = dm.Configuration.CurrentBranch()
-			if err != nil {
-				return "", err
-			}
-		}
-	} else if direction == "pull" {
-		// We are pulling, so if no local filesystem/branch is
-		// specified, we take the remote name but strip it of its
-		// namespace. So if we pull "bob/apples", we pull into "apples",
-		// which is really "admin/apples".
-		if localFilesystemName == "" && remoteFilesystemName != "" {
-			_, localFilesystemName, err = ParseNamespacedVolume(remoteFilesystemName)
-			if err != nil {
-				return "", err
-			}
-		}
-	}
-
-	// Split the local volume name's namespace out
-	localNamespace, localVolume, err := ParseNamespacedVolume(localFilesystemName)
-	if err != nil {
-		return "", err
-	}
-
-	// Guess defaults for the remote filesystem
-	var remoteNamespace, remoteVolume string
-	if remoteFilesystemName == "" {
-		// No remote specified. Do we already have a default configured?
-		defaultRemoteNamespace, defaultRemoteVolume, ok := dm.Configuration.DefaultRemoteVolumeFor(peer, localNamespace, localVolume)
-		if ok {
-			// If so, use it
-			remoteNamespace = defaultRemoteNamespace
-			remoteVolume = defaultRemoteVolume
-		} else {
-			// If not, default to the un-namespaced local filesystem name.
-			// This causes it to default into the user's own namespace
-			// when we parse the name, too.
-			remoteNamespace = remote.DefaultNamespace()
-			remoteVolume = localVolume
-		}
-	} else {
-		// Default namespace for remote volume is the username on this remote
-		remoteNamespace, remoteVolume, err = ParseNamespacedVolumeWithDefault(remoteFilesystemName, remote.DefaultNamespace())
-		if err != nil {
-			return "", err
-		}
-	}
-
-	// Remember default remote if there isn't already one
-	_, _, ok := dm.Configuration.DefaultRemoteVolumeFor(peer, localNamespace, localVolume)
-	if !ok {
-		dm.Configuration.SetDefaultRemoteVolumeFor(peer, localNamespace, localVolume, remoteNamespace, remoteVolume)
-	}
-
-	if remoteBranchName == "" {
-		remoteBranchName = localBranchName
-	}
-
-	if remoteBranchName != "" && remoteVolume == "" {
-		return "", fmt.Errorf(
-			"It's dubious to specify a remote branch name " +
-				"without specifying a remote filesystem name.",
-		)
-	}
-
-	if direction == "push" {
-		fmt.Printf("Pushing %s/%s to %s:%s/%s\n",
-			localNamespace, localVolume,
-			peer,
-			remoteNamespace, remoteVolume,
-		)
-	} else {
-		fmt.Printf("Pulling %s/%s from %s:%s/%s\n",
-			localNamespace, localVolume,
-			peer,
-			remoteNamespace, remoteVolume,
-		)
-	}
-
-	// connect to connectionInitiator
-	client, err := dm.Configuration.ClusterFromRemote(connectionInitiator, dm.verbose)
-	if err != nil {
-		return "", err
-	}
-	var transferId string
-	// TODO make ApiKey time- and domain- (filesystem?) limited
-	// cryptographically somehow
-	dmRemote, ok := remote.(*DMRemote)
-
-	if ok {
-		transferRequest := TransferRequest{
-			Peer:             dmRemote.Hostname,
-			User:             dmRemote.User,
-			Port:             dmRemote.Port,
-			ApiKey:           dmRemote.ApiKey,
-			Direction:        direction,
-			LocalNamespace:   localNamespace,
-			LocalName:        localVolume,
-			LocalBranchName:  deMasterify(localBranchName),
-			RemoteNamespace:  remoteNamespace,
-			RemoteName:       remoteVolume,
-			RemoteBranchName: deMasterify(remoteBranchName),
-			// TODO add TargetSnapshot here, to support specifying "push to a given
-			// snapshot" rather than just "push all snapshots up to the latest"
-		}
-
-		if debugMode {
-			fmt.Printf("[DEBUG] TransferRequest: %#v\n", transferRequest)
-		}
-
-		err = client.CallRemote(context.Background(),
-			"DotmeshRPC.Transfer", transferRequest, &transferId)
-		if err != nil {
-			return "", err
-		}
-	} else {
-		s3Remote, ok := remote.(*S3Remote)
-		if ok {
 			if prefixes != nil {
 				dm.Configuration.SetPrefixesFor(peer, localNamespace, localVolume, prefixes)
 			}
