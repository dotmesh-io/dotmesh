package main

import (
	"crypto/tls"
	"crypto/x509"
	"encoding/json"
	"fmt"
	"io/ioutil"
	"net"
	"net/http"
	"os"
	"strings"
	"time"

	"github.com/portworx/kvdb"

	"github.com/coreos/etcd/client"
	"github.com/dotmesh-io/dotmesh/pkg/store"
	"github.com/dotmesh-io/dotmesh/pkg/types"
	"github.com/dotmesh-io/dotmesh/pkg/user"
	"github.com/nu7hatch/gouuid"
	"golang.org/x/net/context"

	log "github.com/sirupsen/logrus"
)

func getKVDBCfg() *store.KVDBConfig {
	endpoint := os.Getenv(types.EnvEtcdEndpoint)
	if endpoint == "" {
		log.Infof("%s not set, using default Etcd URL: '%s'", types.EnvEtcdEndpoint, types.DefaultEtcdURL)
		endpoint = types.DefaultEtcdURL
	} else {
		log.Infof("%s set, using it: '%s'", types.EnvEtcdEndpoint, endpoint)
	}
	options := make(map[string]string)
	if strings.HasPrefix(endpoint, "https://") {
		pkiPath := os.Getenv("DOTMESH_PKI_PATH")
		if pkiPath == "" {
			pkiPath = "/pki"
		}

		options[kvdb.CAFileKey] = fmt.Sprintf("%s/ca.pem", pkiPath)
		options[kvdb.CertKeyFileKey] = fmt.Sprintf("%s/apiserver-key.pem", pkiPath)
		options[kvdb.CertFileKey] = fmt.Sprintf("%s/apiserver.pem", pkiPath)
	}

	cfg := &store.KVDBConfig{
		Machines: []string{endpoint},
		Type:     store.KVTypeEtcdV3,
		Options:  options,
		Prefix:   types.EtcdPrefix,
	}
	return cfg
}

func getKVDBStores() (store.FilesystemStore, store.RegistryStore, store.ServerStore, store.KVStoreWithIndex) {

	cfg := getKVDBCfg()
	kvdbStore, err := store.NewKVDBFilesystemStore(cfg)
	if err != nil {
		log.WithFields(log.Fields{
			"options":  cfg.Options,
			"endpoint": cfg.Machines,
			"error":    err,
		}).Fatalf("failed to setup KV store")
	}
	kvdbIndexStore, err := store.NewKVDBStoreWithIndex(cfg, user.UsersPrefix)
	if err != nil {
		log.WithFields(log.Fields{
			"options":  cfg.Options,
			"endpoint": cfg.Machines,
			"error":    err,
		}).Fatalf("failed to setup KV index store")
	}
	serverStore, err := store.NewKVServerStore(cfg)
	if err != nil {
		log.WithFields(log.Fields{
			"options":  cfg.Options,
			"endpoint": cfg.Machines,
			"error":    err,
		}).Fatalf("failed to setup server store")
	}
	return kvdbStore, kvdbStore, serverStore, kvdbIndexStore
}

var onceAgain Once

func transportFromTLS(certFile, keyFile, caFile string) (*http.Transport, error) {
	// Load client cert
	cert, err := tls.LoadX509KeyPair(certFile, keyFile)
	if err != nil {
		return nil, err
	}

	// Load CA cert
	caCert, err := ioutil.ReadFile(caFile)
	if err != nil {
		return nil, err
	}
	caCertPool := x509.NewCertPool()
	caCertPool.AppendCertsFromPEM(caCert)

	// Setup HTTPS client
	tlsConfig := &tls.Config{
		Certificates: []tls.Certificate{cert},
		RootCAs:      caCertPool,
	}
	tlsConfig.BuildNameToCertificate()
	transport := &http.Transport{
		TLSClientConfig: tlsConfig,
	}
	return transport, nil
}

// TODO: why?
func guessIPv4Addresses() ([]string, error) {
	override := os.Getenv("YOUR_IPV4_ADDRS")
	if override != "" {
		return strings.Split(override, ","), nil
	}
	ifaces, err := net.Interfaces()
	if err != nil {
		return []string{}, err
	}
	addresses := []string{}
	for _, i := range ifaces {
		addrs, err := i.Addrs()
		if err != nil {
			return []string{}, err
		}
		for _, a := range addrs {
			if ipnet, ok := a.(*net.IPNet); ok && !ipnet.IP.IsLoopback() {
				// ignore docker and container interfaces, they are unlikely to
				// be routable
				if !(strings.HasPrefix(i.Name, "docker") || strings.HasPrefix(i.Name, "veth")) {
					// log.Printf("Found address %s with address %s", i.Name, ipnet.IP.String())
					if !strings.Contains(ipnet.IP.String(), ":") {
						addresses = append(addresses, ipnet.IP.String())
					}
				}
			}
		}
	}
	return addresses, nil
}

// etcd listener
func (s *InMemoryState) updateAddressesInEtcd() error {
	addresses, err := guessIPv4Addresses()
	if err != nil {
		return err
	}

	return s.serverStore.SetAddresses(&types.Server{
		Addresses: addresses,
		Id:        s.NodeID(),
	}, &store.SetOptions{
		TTL: 60,
	})
}

func (s *InMemoryState) isFilesystemDeletedInEtcd(fsId string) (bool, error) {
	_, err := s.filesystemStore.GetDeleted(fsId)
	if err != nil {
		if store.IsKeyNotFound(err) {
			return false, nil
		} else {
			return false, err
		}
	}
	return true, nil
}

func (s *InMemoryState) markFilesystemAsDeletedInEtcd(fsId, username string, name VolumeName, tlFsId, branch string) error {
	at := &types.FilesystemDeletionAudit{
		FilesystemID:         fsId,
		Server:               s.NodeID(),
		Username:             username,
		DeletedAt:            time.Now(),
		Name:                 name,
		TopLevelFilesystemId: tlFsId,
		Clone:                branch,
	}

	err := s.filesystemStore.SetDeleted(at, &store.SetOptions{})
	// if err != nil && !store.IsKeyNotFound(err) {
	if err != nil {
		log.WithFields(log.Fields{
			"error":         err,
			"filesystem_id": fsId,
			"username":      username,
		}).Error("[markFilesystemAsDeletedInEtcd] failed to set 'deleted' in filesystem store")
		return err
	}

	err = s.filesystemStore.SetCleanupPending(at, &store.SetOptions{})
	if err != nil {
		log.WithFields(log.Fields{
			"error":         err,
			"filesystem_id": fsId,
			"username":      username,
		}).Error("[markFilesystemAsDeletedInEtcd] failed to set 'cleanupPending' in filesystem store")
	}
	return err
}

// This struct is a subset of the struct used as the audit trail in
// markFilesystemAsDeletedInEtcd.  A subset is used here to avoid
// issues with upgrading a running cluster, if old deletion audit
// trails are in etcd with different state. These are the only things
// we need to read back.
type NameOrClone struct {
	Name                 VolumeName
	TopLevelFilesystemId string
	Clone                string
}

func (s *InMemoryState) cleanupDeletedFilesystems() error {

	pending, err := s.listFilesystemsPendingCleanup()
	if err != nil {
		return err
	}

	for fsId, deletionAudit := range pending {
		var errors []error

		log.WithFields(log.Fields{
			"filesystem_id": fsId,
			"namespace":     deletionAudit.Name.Namespace,
			"name":          deletionAudit.Name.Name,
		}).Info("[cleanupDeletedFilesystems] deleting filesystem")

		err = s.filesystemStore.DeleteContainers(fsId)
		if err != nil && !store.IsKeyNotFound(err) {
			log.WithFields(log.Fields{
				"error":         err,
				"filesystem_id": fsId,
			}).Error("[cleanupDeletedFilesystems] failed to delete filesystem containers during cleanup")
		}
		err = s.filesystemStore.DeleteMaster(fsId)
		if err != nil && !store.IsKeyNotFound(err) {
			log.WithFields(log.Fields{
				"error":         err,
				"filesystem_id": fsId,
			}).Error("[cleanupDeletedFilesystems] failed to delete filesystem master info during cleanup")
		}
		err = s.filesystemStore.DeleteDirty(fsId)
		if err != nil && !store.IsKeyNotFound(err) {
			log.WithFields(log.Fields{
				"error":         err,
				"filesystem_id": fsId,
			}).Error("[cleanupDeletedFilesystems] failed to delete filesystem dirty info during cleanup")
		}

		if deletionAudit.Name.Namespace != "" && deletionAudit.Name.Name != "" {
			// The name might be blank in the audit trail - this is used
			// to indicate that this was a clone, NOT the toplevel filesystem, so
			// there's no need to remove the registry entry for the whole
			// volume. We only do that when deleting the toplevel filesystem.

			// Normally, the registry entry is deleted as soon as the volume
			// is deleted, but in the event of a failure it might not have
			// been. So we try again.

			registryFilesystem, err := s.registryStore.GetFilesystem(
				deletionAudit.Name.Namespace,
				deletionAudit.Name.Name,
			)

			if err != nil {
				if store.IsKeyNotFound(err) {
					// we are good, it doesn't exist, nothing to delete
				} else {
					errors = append(errors, err)
				}
			} else {
				// We have an existing registry entry, but is it the one
				// we're supposed to delete, or a newly-created volume
				// with the name of the deleted one?

				if registryFilesystem.Id == fsId {
					err = s.registryStore.DeleteFilesystem(
						deletionAudit.Name.Namespace,
						deletionAudit.Name.Name,
					)
					if err != nil && !store.IsKeyNotFound(err) {
						errors = append(errors, err)
					}
				}
			}
		}

		if deletionAudit.Clone != "" {
			// The clone name might be blank in the audit trail - this is
			// used to indicate that this was the toplevel filesystem
			// rather than a clone. But when a clone name is specified,
			// we need to delete a clone record from etc.
			err = s.registryStore.DeleteClone(
				deletionAudit.TopLevelFilesystemId,
				deletionAudit.Clone,
			)
			if err != nil && !store.IsKeyNotFound(err) {
				errors = append(errors, err)
			}
		}

		if len(errors) == 0 {
			err = s.filesystemStore.DeleteCleanupPending(fsId)
			if err != nil {
				log.WithFields(log.Fields{
					"error":         err,
					"filesystem_id": fsId,
				}).Error("[cleanupDeletedFilesystems] failed to remove 'cleanupPending' filesystem after the cleanup")
			}
		} else {
			return fmt.Errorf("Errors found cleaning up after a deleted filesystem: %+v", errors)
		}
	}

	return nil
}

// The result is a map from filesystem ID to the VolumeName or branch name it once had.
func (s *InMemoryState) listFilesystemsPendingCleanup() (map[string]*types.FilesystemDeletionAudit, error) {
	result := make(map[string]*types.FilesystemDeletionAudit)
	pending, err := s.filesystemStore.ListCleanupPending()
	if err != nil {
		if store.IsKeyNotFound(err) {
			return result, nil
		} else {
			return result, err
		}
	}

	for _, at := range pending {
		_, err := s.filesystemStore.GetLive(at.FilesystemID)
		if err == nil {
			// key found, nothing to do
			continue
		}
		if store.IsKeyNotFound(err) {
			result[at.FilesystemID] = at
		} else {
			log.WithFields(log.Fields{
				"error":         err,
				"filesystem_id": at.FilesystemID,
			}).Error("[listFilesystemsPendingCleanup] unexpected error while checking if filesystem is live")
		}
	}

	return result, nil
}

func (s *InMemoryState) MarkFilesystemAsLiveInEtcd(topLevelFilesystemId string) error {
	return s.filesystemStore.SetLive(&types.FilesystemLive{
		FilesystemID: topLevelFilesystemId,
		NodeID:       s.NodeID(),
	}, &store.SetOptions{
		TTL: uint64(s.config.FilesystemMetadataTimeout),
	})
}

// shortcut for dispatching an event to a filesystem's fsMachine's event
// stream, returning the event stream for convenience so the caller can listen
// for a response
func (s *InMemoryState) dispatchEvent(filesystem string, e *types.Event, requestId string) (chan *types.Event, error) {
	fs, err := s.InitFilesystemMachine(filesystem)
	if err != nil {
		return nil, err
	}

	return fs.Submit(e, requestId)
}

// func (s *InMemoryState) handleOneFilesystemMaster(node *client.Node) error {
// 	if node.Value == "" {
// 		// The filesystem is being deleted, and we need do nothing about it
// 	} else {
// 		pieces := strings.Split(node.Key, "/")
// 		fs := pieces[len(pieces)-1]

// 		var err error
// 		var deleted bool

// 		deleted, err = s.isFilesystemDeletedInEtcd(fs)
// 		if err != nil {
// 			log.Errorf("[handleOneFilesystemMaster] error determining if file system is deleted: fs: %s, etcd nodeValue: %s, error: %+v", fs, node.Value, err)
// 			return err
// 		}
// 		if deleted {
// 			log.Printf("[handleOneFilesystemMaster] filesystem is deleted so no need to mount/unmount fs: %s, etcd nodeValue: %s", fs, node.Value)
// 			// Filesystem is being deleted, so ignore it.
// 			return nil
// 		}

// 		_, err = s.InitFilesystemMachine(fs)
// 		if err != nil {
// 			log.WithFields(log.Fields{
// 				"error":         err,
// 				"filesystem_id": fs,
// 			}).Error("[handleOneFilesystemMaster] failed to initialize filesystem")
// 		}
// 		var responseChan chan *types.Event
// 		requestId := pieces[len(pieces)-1]
// 		if node.Value == s.zfs.GetPoolID() {
// 			log.Debugf("MOUNTING: %s=%s", fs, node.Value)
// 			responseChan, err = s.dispatchEvent(fs, &types.Event{Name: "mount"}, requestId)
// 			if err != nil {
// 				return err
// 			}
// 		} else {
// 			log.Debugf("UNMOUNTING: %s=%s", fs, node.Value)
// 			responseChan, err = s.dispatchEvent(fs, &types.Event{Name: "unmount"}, requestId)
// 			if err != nil {
// 				return err
// 			}
// 		}
// 		go func() {
// 			e := <-responseChan
// 			log.Debugf("[handleOneFilesystemMaster] filesystem %s response %#v", fs, e)
// 		}()
// 	}
// 	return nil
// }

// func (s *InMemoryState) handleOneFilesystemDeletion(node *client.Node) error {
// 	// This is where each node is notified of a filesystem being
// 	// deleted.  We must inform the fsmachine.
// 	log.Infof("DELETING: %s=%s", node.Key, node.Value)

// 	pieces := strings.Split(node.Key, "/")
// 	fs := pieces[len(pieces)-1]

// 	f, err := s.InitFilesystemMachine(fs)
// 	if err != nil {
// 		log.Infof("[handleOneFilesystemDeletion:%s] after initFs.. no fsMachine, error: %s", fs, err)
// 	} else {
// 		log.Infof("[handleOneFilesystemDeletion:%s] after initFs.. state: %s, status: %s", fs, f.GetCurrentState(), f.GetStatus())
// 	}

// 	var responseChan chan *Event
// 	// var err error
// 	id, err := uuid.NewV4()
// 	if err != nil {
// 		return err
// 	}
// 	requestId := id.String()
// 	responseChan, err = s.dispatchEvent(fs, &types.Event{Name: "delete"}, requestId)
// 	if err != nil {
// 		return err
// 	}
// 	go func() {
// 		<-responseChan
// 	}()
// 	return nil
// }

func (s *InMemoryState) handleFilesystemDeletion(fda *types.FilesystemDeletionAudit) error {
	// This is where each node is notified of a filesystem being
	// deleted.  We must inform the fsmachine.
	log.Infof("DELETING: %s=%s", fda.FilesystemID, fda.Server)

	// pieces := strings.Split(node.Key, "/")
	// fs := pieces[len(pieces)-1]

	f, err := s.InitFilesystemMachine(fda.FilesystemID)
	if err != nil {
		log.Infof("[handleFilesystemDeletion:%s] after initFs.. no fsMachine, error: %s", fda.FilesystemID, err)
	} else {
		log.Infof("[handleFilesystemDeletion:%s] after initFs.. state: %s, status: %s", fda.FilesystemID, f.GetCurrentState(), f.GetStatus())
	}

	var responseChan chan *Event
	// var err error
	id, err := uuid.NewV4()
	if err != nil {
		return err
	}
	requestId := id.String()
	responseChan, err = s.dispatchEvent(fda.FilesystemID, &types.Event{Name: "delete"}, requestId)
	if err != nil {
		return err
	}
	go func() {
		<-responseChan
	}()
	return nil
}

// make a global request, returning its id
func (s *InMemoryState) globalFsRequestId(fs string, event *types.Event) (chan *types.Event, string, error) {
	id, err := uuid.NewV4()
	if err != nil {
		return nil, "", err
	}
	requestID := id.String()

	event.ID = requestID
	event.FilesystemID = fs

	responseChan := make(chan *types.Event)

	go func() {
		ctx, cancel := context.WithCancel(context.Background())
		defer cancel()

		defer close(responseChan)

		rc, err := s.messenger.Subscribe(ctx, &types.SubscribeQuery{
			Type:         types.EventTypeResponse,
			FilesystemID: fs,
			RequestID:    requestID,
		})
		if err != nil {
			log.WithFields(log.Fields{
				"error":         err,
				"filesystem_id": fs,
				"request_id":    requestID,
			}).Error("[globalFsRequestId] failed to subscribe for responses")
			return
		}
		// waiting for the first event
		select {
		case event := <-rc:
			responseChan <- event
			return
		}
	}()

	err = s.messenger.Publish(event)
	if err != nil {
		log.WithFields(log.Fields{
			"error":         err,
			"filesystem_id": fs,
			"request_id":    requestID,
		}).Errorf("[globalFsRequest] error dispatching event %s: %s", event, err)
		return nil, "", err
	}

	return responseChan, requestID, nil
}

// attempt to register an event in etcd upon which the current master for that
// filesystem will act on it and then respond
func (s *InMemoryState) globalFsRequest(fs string, e *Event) (chan *Event, error) {
	c, _, err := s.globalFsRequestId(fs, e)
	// throw away id
	return c, err
}

func (s *InMemoryState) serializeEvent(e *Event) (string, error) {
	response, err := json.Marshal(e)
	if err != nil {
		return "", err
	}
	return string(response), nil
}

func (s *InMemoryState) deserializeEvent(node *client.Node) (*Event, error) {
	e := new(Event)
	err := json.Unmarshal([]byte(node.Value), e)
	if err != nil {
		log.Printf("deserializeEvent: error trying to unmarshal '%s' for %s", node.Value, node.Key)
		return nil, err
	}
	return e, nil
}

func (s *InMemoryState) respondToEvent(fs, requestId string, response *Event) error {

	response.Type = types.EventTypeResponse
	response.ID = requestId
	response.FilesystemID = fs

	return s.messenger.Publish(response)
}

// Update our local record of who has which snapshots, either based on learning
// from etcd or learning about our own snapshots (the latter is necessary
// because "Set" in etcd doesn't result in the value coming back over a Watch
// when using the same client). This can result in out-of-order updates (not
// serialized through Raft) across the cluster, which is a worry, but maybe the
// fact that the data in question is partitioned per server makes that OK.
//
// Possible alternative: use different etcd clients for the Watch versus the
// Set.
func (s *InMemoryState) UpdateSnapshotsFromKnownState(server, filesystem string, snapshots []*Snapshot) error {
	fsm, err := s.InitFilesystemMachine(filesystem)
	if err != nil {
		if err == ErrFilesystemDeleted {
			// Filesystem is being deleted, ignoring it
			return nil
		}

		return fmt.Errorf("[UpdateSnapshotsFromKnownState] Error initialising filesystem machine: %s", err)
	}

	oldSnapshots := fsm.GetSnapshots(server)

	fsm.SetSnapshots(server, snapshots)

	// s.globalSnapshotCacheLock.Lock()
	// if _, ok := s.globalSnapshotCache[server]; !ok {
	// 	s.globalSnapshotCache[server] = map[string][]snapshot{}
	// }
	// oldSnapshots := s.globalSnapshotCache[server][filesystem]
	// s.globalSnapshotCache[server][filesystem] = *snapshots
	// s.globalSnapshotCacheLock.Unlock()

	masterNode, err := s.registry.CurrentMasterNode(filesystem)
	if err != nil {
<<<<<<< HEAD
		return fmt.Errorf("failed to get master node for a known filesystem '%s', error: %s", filesystem, err)
=======
		return fmt.Errorf("[UpdateSnapshotsFromKnownState] Error finding master node: %s", err)
>>>>>>> 475a21f3
	}
	log.Printf(
		"[UpdateSnapshotsFromKnownState] checking %s master: %s == %s?",
		filesystem, masterNode, server,
	)
	if masterNode == server {
		if len(snapshots) > 0 {
			// notify any interested parties that there are some new snapshots on
			// the master

			latest := (snapshots)[len(snapshots)-1]
			log.Printf(
				"[UpdateSnapshotsFromKnownState] publishing latest snapshot %v on %s",
				latest, filesystem,
			)

			// External pubsub
			if len(snapshots) > len(oldSnapshots) {
				tlf, branch, err := s.registry.LookupFilesystemById(filesystem)
				if err != nil {
					return fmt.Errorf("[UpdateSnapshotsFromKnownState] Error looking up filesystem: %s", err)
				}

				namespace := tlf.MasterBranch.Name.Namespace
				name := tlf.MasterBranch.Name.Name
				go func() {
					for _, ss := range snapshots[len(oldSnapshots):] {
						collaborators := make([]string, len(tlf.Collaborators))
						for idx, u := range tlf.Collaborators {
							collaborators[idx] = u.Id
						}
						err := s.publisher.PublishCommit(&types.CommitNotification{
							FilesystemId:    filesystem,
							Namespace:       namespace,
							Name:            name,
							Branch:          branch,
							CommitId:        ss.Id,
							Metadata:        ss.Metadata,
							OwnerID:         tlf.Owner.Id,
							CollaboratorIDs: collaborators,
						})
						if err != nil {
							log.WithFields(log.Fields{
								"error":         err,
								"filesystem_id": filesystem,
								"commit_id":     ss.Id,
							}).Error("[UpdateSnapshotsFromKnownState] failed to publish ")
						}
					}
				}()
			}

			// Internal pubsub
			go func() {
				err := s.newSnapsOnMaster.Publish(filesystem, latest)
				if err != nil {
					log.Errorf(
						"[UpdateSnapshotsFromKnownState] "+
							"error publishing to newSnapsOnMaster: %s",
						err,
					)
				}
			}()
		}
	}
	// also slice it filesystem-wise, and publish to any observers
	// listening on a per-filesystem observer parameterized on server
	s.filesystemsLock.Lock()
	fs, ok := s.filesystems[filesystem]
	s.filesystemsLock.Unlock()
	if !ok {
		log.Printf(
			"[UpdateSnapshotsFromKnownState] state machine for %s not set up yet, can't notify newSnapsOnServers",
			filesystem,
		)
	} else {
		go func() {
			err := fs.PublishNewSnaps(server, true) // TODO publish latest, as above
			if err != nil {
				log.Printf(
					"[UpdateSnapshotsFromKnownState] "+
						"error publishing to newSnapsOnServers: %s",
					err,
				)
			}
		}()
	}
	return nil
}

// Recursively fetch and then watch the entire tree in etcd (so we can get
// serialized master updates as well as events), and filter out events that are
// irrelevent to us for whatever reason.  Support deserializing events from
// JSON into event objects with appropriate arguments.
//
// When an event shows up which we need to deal with, dispatch it to the
// appropriate filesystem state machine with dispatchEvent.
//
// TODO pass lastIndex around, and factor Get out apart from Watcher, in order
// to more succinctly get updated when we reconnect.
func (s *InMemoryState) fetchAndWatchEtcd() error {
<<<<<<< HEAD
=======
	// thread-local map to remember whether to act on events for a master or
	// not (currently we never act on events for non-masters, one day we'll
	// want to for e.g. deletions, rollbacks and the like)
	filesystemBelongsToMe := map[string]bool{}

	// handy inline funcs to avoid duplication

	// returns whether mastersCache was modified
	updateMine := func(node *client.Node) bool {
		// (0)/(1)dotmesh.io/(2)servers/(3)masters/(4):filesystem = master
		pieces := strings.Split(node.Key, "/")
		filesystemID := pieces[4]

		// s.mastersCacheLock.Lock()
		// defer s.mastersCacheLock.Unlock()

		var modified bool
		if node.Value == "" {
			// delete(s.mastersCache, fs)
			s.registry.DeleteMasterNode(filesystemID)
			delete(filesystemBelongsToMe, filesystemID)
		} else {
			masterNode, ok := s.registry.GetMasterNode(filesystemID)
			if !ok || masterNode != node.Value {
				modified = true
				log.Info("Setting master node from etcd")
				s.registry.SetMasterNode(filesystemID, node.Value)
			}
			// if ok && masterNode != node.Value {
			// 	modified = true
			// }
			// if !ok {
			// 	// new value
			// 	modified = true
			// }
			// s.mastersCache[fs] = node.Value

			if node.Value == s.zfs.GetPoolID() {
				filesystemBelongsToMe[filesystemID] = true
			} else {
				filesystemBelongsToMe[filesystemID] = false
			}
		}
		return modified
	}
	updateAddresses := func(node *client.Node) error {
		// (0)/(1)dotmesh.io/(2)servers/(3)addresses/(4):server = addresses
		pieces := strings.Split(node.Key, "/")
		server := pieces[4]

		s.serverAddressesCacheLock.Lock()
		defer s.serverAddressesCacheLock.Unlock()
		s.serverAddressesCache[server] = node.Value
		return nil
	}
	updateStates := func(node *client.Node) error {
		// (0)/(1)dotmesh.io/(2)servers/
		//     (3)snapshots/(4):server/(5):filesystem = snapshots
		pieces := strings.Split(node.Key, "/")
		server := pieces[4]
		filesystem := pieces[5]
		// s.globalStateCacheLock.Lock()
		// defer s.globalStateCacheLock.Unlock()

		fsm, err := s.InitFilesystemMachine(filesystem)
		if err != nil {
			// failed to initialize, nothing to do
			return nil
		}
>>>>>>> 475a21f3

	s.etcdWaitTimestampLock.Lock()
	s.etcdWaitTimestamp = time.Now().UnixNano()
	s.etcdWaitState = "initial get"
	s.etcdWaitTimestampLock.Unlock()

	err := s.watchFilesystemStoreMasters()
	if err != nil {
		log.WithFields(log.Fields{
			"error": err,
		}).Fatal("failed to start watching filesystem masters")
	} else {
		log.Info("[fetchAndWatchEtcd] filesystem masters watcher started")
	}

	err = s.watchServerAddresses()
	if err != nil {
		log.WithFields(log.Fields{
			"error": err,
		}).Fatal("failed to start watching server addresses")
	} else {
		log.Info("[fetchAndWatchEtcd] server addresses watcher started")
	}

	err = s.watchServerStates()
	if err != nil {
		log.WithFields(log.Fields{
			"error": err,
		}).Fatal("failed to start watching server states")
	} else {
		log.Info("[fetchAndWatchEtcd] server states watcher started")
	}

	err = s.watchServerSnapshots()
	if err != nil {
		log.WithFields(log.Fields{
			"error": err,
		}).Fatal("failed to start watching server snapshots")
	} else {
		log.Info("[fetchAndWatchEtcd] server snapshots watcher started")
	}

	// err = s.watchCleanupPending()
	// if err != nil {
	// 	log.WithFields(log.Fields{
	// 		"error": err,
	// 	}).Fatal("failed to start watching cleanup pending entries")
	// } else {
	// 	log.Info("[fetchAndWatchEtcd] cleanup pending filesystem watcher started")
	// }

	err = s.watchRegistryFilesystems()
	if err != nil {
		log.WithFields(log.Fields{
			"error": err,
		}).Fatal("failed to start watching registry filesystems")
	} else {
		log.Info("[fetchAndWatchEtcd] registry filesystems watcher started")
	}

	/*
		   (0)/(1)dotmesh.io/(2)registry/(3)clones/(4)<fs-uuid-of-filesystem>/(5)<name> =>
			   uniqueness: we want branch names under a top-level filesystem to be unique, that is, assuming we're wedging the git UI into this
			   the fs-uuid has to be one of the filesystems, here that the clone gets attributed to in the UI

		   {"Origin": {"FilesystemId": "<fs-uuid-of-actual-origin-snapshot>", "SnapshotId": "<snap-id>"}, "Uuid": "<fs-uuid>"}
			   fs-uuid-of-filesystem can differ from fs-uuid-of-actual-origin-snapshot, uuid-of-filesystem is what gets attributed in the UI, fs-uuid-of-actual-origin-snapshot is the physical zfs filesystem it depends on
			   fs-uuid-of-actual-origin-snapshot is allowed to be the uuid of another clone
			   fs-uuid-of-filesystem, however has to be in /registry/filesystems because the filesystem always gets attributed to one top-level "repository"
	*/

	err = s.watchRegistryClones()
	if err != nil {
		log.WithFields(log.Fields{
			"error": err,
		}).Fatal("failed to start watching registry clones")
	} else {
		log.Info("[fetchAndWatchEtcd] registry clones watcher started")
	}

	err = s.watchDirtyFilesystems()
	if err != nil {
		log.WithFields(log.Fields{
			"error": err,
		}).Error("failed to start watching dirty filesystems")
	} else {
		log.Info("[fetchAndWatchEtcd] dirty filesystems watcher started")
	}

	err = s.watchFilesystemContainers()
	if err != nil {
		log.WithFields(log.Fields{
			"error": err,
		}).Fatal("failed to start watching filesystem containers")
	} else {
		log.Info("[fetchAndWatchEtcd] filesystem containers watcher started")
	}

	err = s.watchTransfers()
	if err != nil {
		log.WithFields(log.Fields{
			"error": err,
		}).Fatal("failed to start watching transfers")
	} else {
		log.Info("[fetchAndWatchEtcd] transfers watcher started")
	}

<<<<<<< HEAD
	err = s.watchFilesystemDeleted()
	if err != nil {
		log.WithFields(log.Fields{
			"error": err,
		}).Fatal("failed to start watching deleted filesystems")
	} else {
		log.Info("[fetchAndWatchEtcd] deleted filesystem watcher started")
	}
=======
	log.Info("Synchronising state from etcd...")

	// func() {
	// 	s.etcdWaitTimestampLock.Lock()
	// 	defer s.etcdWaitTimestampLock.Unlock()
	// 	s.etcdWaitTimestamp = time.Now().UnixNano()
	// 	s.etcdWaitState = "connect"
	// }()
>>>>>>> 475a21f3

	s.etcdWaitTimestampLock.Lock()
	s.etcdWaitTimestamp = time.Now().UnixNano()
	s.etcdWaitState = "insert initial admin password if not exists"
	s.etcdWaitTimestampLock.Unlock()

	// Do this every time, even if it fails.  This is to handle the case where
	// etcd gets wiped underneath us.
	err = s.insertInitialAdminPassword()
	if err != nil {
		log.WithFields(log.Fields{
			"error": err,
		}).Error("failed to create initial admin")
	}

<<<<<<< HEAD
=======
	s.etcdWaitTimestampLock.Lock()
	s.etcdWaitTimestamp = time.Now().UnixNano()
	s.etcdWaitState = "initial get"
	s.etcdWaitTimestampLock.Unlock()

	// on first connect, fetch all of, well, everything
	current, err := s.etcdClient.Get(context.Background(),
		fmt.Sprint(ETCD_PREFIX),
		&client.GetOptions{Recursive: true, Sort: false, Quorum: true},
	)
	if err != nil {
		return err
	}

	s.etcdWaitTimestampLock.Lock()
	s.etcdWaitTimestamp = time.Now().UnixNano()
	s.etcdWaitState = "initial processing"
	s.etcdWaitTimestampLock.Unlock()

	// find the masters and requests nodes
	var masters *client.Node
	// var requests *client.Node
	var serverAddresses *client.Node
	var serverSnapshots *client.Node
	var serverStates *client.Node
	var registryFilesystems *client.Node
	var registryClones *client.Node
	var filesystemsContainers *client.Node
	var interclusterTransfers *client.Node
	var dirtyFilesystems *client.Node
	for _, parent := range current.Node.Nodes {
		// need to iterate in...

		// We delibarately skip the "filesystems/deleted",
		// "filesystems/cleanupNeeded" and "filesystems/live" regions as
		// we don't store any caches of those things. In particular,
		// filesystems/deleted might grow without bound in a long-lived
		// cluster so we avoid ever keeping the whole thing anywhere
		// other than in etcd (and even there it might require pruning
		// in future); and cleanupNeeded and live are polled for in the
		// cleanupDeletedFilesystems goroutine. We could, if needed,
		// rewrite that to make the watcher notice "live" nodes
		// disappearing and check for a corresponding "cleanupNeeded"
		// and trigger cleanup, but that makes it almost certain that
		// multiple nodes (indeed, all nodes) will attempt to do the
		// cleanup - polling makes it most likely that one random node
		// will do any given cleanup, avoiding waste without the cost of
		// an explicit distributed transaction to ensure exactly one
		// node does it.
		for _, child := range parent.Nodes {
			switch getVariant(child) {
			case "filesystems/masters":
				masters = child
			case "servers/addresses":
				serverAddresses = child
			case "servers/snapshots":
				serverSnapshots = child
			case "servers/states":
				serverStates = child
			case "registry/filesystems":
				registryFilesystems = child
			case "registry/clones":
				registryClones = child
			case "filesystems/transfers":
				interclusterTransfers = child
			case "filesystems/dirty":
				dirtyFilesystems = child
			}
			// if getVariant(child) == "filesystems/masters" {
			// 	masters = child
			// } else if getVariant(child) == "filesystems/requests" {
			// 	requests = child
			// } else if getVariant(child) == "servers/addresses" {
			// 	serverAddresses = child
			// } else if getVariant(child) == "servers/snapshots" {
			// 	serverSnapshots = child
			// } else if getVariant(child) == "servers/states" {
			// 	serverStates = child
			// } else if getVariant(child) == "registry/filesystems" {
			// 	registryFilesystems = child
			// } else if getVariant(child) == "registry/clones" {
			// 	registryClones = child
			// } else if getVariant(child) == "filesystems/transfers" {
			// 	interclusterTransfers = child
			// } else if getVariant(child) == "filesystems/dirty" {
			// 	dirtyFilesystems = child
			// }
		}
	}

	if serverAddresses != nil {
		for _, node := range serverAddresses.Nodes {
			if err = updateAddresses(node); err != nil {
				return err
			}
		}
	}
	if serverStates != nil {
		for _, servers := range serverStates.Nodes {
			for _, filesystem := range servers.Nodes {
				if err = updateStates(filesystem); err != nil {
					return err
				}
			}
		}
	}

	if masters != nil {
		for _, node := range masters.Nodes {
			modified := updateMine(node)
			if modified {
				if err = s.handleOneFilesystemMaster(node); err != nil {
					return err
				}
			}
		}
	}

	if registryFilesystems != nil {
		for _, namespace := range registryFilesystems.Nodes {
			for _, topLevelFilesystem := range namespace.Nodes {
				if err = updateFilesystemRegistry(topLevelFilesystem); err != nil {
					return err
				}
			}
		}
	}
	if registryClones != nil {
		for _, topLevelFilesystem := range registryClones.Nodes {
			for _, nameToCloneFilesystem := range topLevelFilesystem.Nodes {
				if err = updateClonesRegistry(nameToCloneFilesystem); err != nil {
					return err
				}
			}
		}
	}
	if serverSnapshots != nil {
		for _, servers := range serverSnapshots.Nodes {
			for _, filesystem := range servers.Nodes {
				if err = updateSnapshots(filesystem); err != nil {
					return err
				}
			}
		}
	}

	if dirtyFilesystems != nil {
		for _, filesystem := range dirtyFilesystems.Nodes {
			for _, dirty := range filesystem.Nodes {
				if err = updateFilesystemsDirty(dirty); err != nil {
					return err
				}
			}
		}
	}
	if filesystemsContainers != nil {
		for _, filesystem := range filesystemsContainers.Nodes {
			for _, containers := range filesystem.Nodes {
				if err = updateFilesystemsContainers(containers); err != nil {
					return err
				}
			}
		}
	}
	if interclusterTransfers != nil {
		for _, node := range interclusterTransfers.Nodes {
			if err = updateTransfers(node); err != nil {
				return err
			}
		}
	}

	log.Info("Initial state synchronisation from etcd is complete.")

	// TODO: REMOVE
	// if requests != nil {
	// 	for _, requestsForFilesystem := range requests.Nodes {
	// 		for _, node := range requestsForFilesystem.Nodes {
	// 			if err = maybeDispatchEvent(node); err != nil {
	// 				return err
	// 			}
	// 		}
	// 	}
	// }
>>>>>>> 475a21f3
	// now that our state is initialized, maybe we're in a good place to
	// interrogate docker for running containers as part of initial
	// bootstrap, and also start the docker plugin
	go func() { s.fetchRelatedContainersChan <- true }()
	// it only runs after we've successfully fetched some data from etcd,
	// to avoid startup deadlock when etcd is down. run api/rpc server at same
	// time as docker plugin to avoid 'dm cluster' health-check triggering
	// before we're fully up.
	onceAgain.Do(func() {
		go s.initFilesystemMachines()
		go s.runServer()
		go s.runUnixDomainServer()
		go s.runPlugin()
	})

	s.etcdWaitTimestampLock.Lock()
	s.etcdWaitTimestamp = time.Now().UnixNano()
	s.etcdWaitState = "watch"
	s.etcdWaitTimestampLock.Unlock()

	// block forever
	select {}

	return nil
}<|MERGE_RESOLUTION|>--- conflicted
+++ resolved
@@ -600,21 +600,9 @@
 
 	fsm.SetSnapshots(server, snapshots)
 
-	// s.globalSnapshotCacheLock.Lock()
-	// if _, ok := s.globalSnapshotCache[server]; !ok {
-	// 	s.globalSnapshotCache[server] = map[string][]snapshot{}
-	// }
-	// oldSnapshots := s.globalSnapshotCache[server][filesystem]
-	// s.globalSnapshotCache[server][filesystem] = *snapshots
-	// s.globalSnapshotCacheLock.Unlock()
-
 	masterNode, err := s.registry.CurrentMasterNode(filesystem)
 	if err != nil {
-<<<<<<< HEAD
-		return fmt.Errorf("failed to get master node for a known filesystem '%s', error: %s", filesystem, err)
-=======
 		return fmt.Errorf("[UpdateSnapshotsFromKnownState] Error finding master node: %s", err)
->>>>>>> 475a21f3
 	}
 	log.Printf(
 		"[UpdateSnapshotsFromKnownState] checking %s master: %s == %s?",
@@ -716,78 +704,6 @@
 // TODO pass lastIndex around, and factor Get out apart from Watcher, in order
 // to more succinctly get updated when we reconnect.
 func (s *InMemoryState) fetchAndWatchEtcd() error {
-<<<<<<< HEAD
-=======
-	// thread-local map to remember whether to act on events for a master or
-	// not (currently we never act on events for non-masters, one day we'll
-	// want to for e.g. deletions, rollbacks and the like)
-	filesystemBelongsToMe := map[string]bool{}
-
-	// handy inline funcs to avoid duplication
-
-	// returns whether mastersCache was modified
-	updateMine := func(node *client.Node) bool {
-		// (0)/(1)dotmesh.io/(2)servers/(3)masters/(4):filesystem = master
-		pieces := strings.Split(node.Key, "/")
-		filesystemID := pieces[4]
-
-		// s.mastersCacheLock.Lock()
-		// defer s.mastersCacheLock.Unlock()
-
-		var modified bool
-		if node.Value == "" {
-			// delete(s.mastersCache, fs)
-			s.registry.DeleteMasterNode(filesystemID)
-			delete(filesystemBelongsToMe, filesystemID)
-		} else {
-			masterNode, ok := s.registry.GetMasterNode(filesystemID)
-			if !ok || masterNode != node.Value {
-				modified = true
-				log.Info("Setting master node from etcd")
-				s.registry.SetMasterNode(filesystemID, node.Value)
-			}
-			// if ok && masterNode != node.Value {
-			// 	modified = true
-			// }
-			// if !ok {
-			// 	// new value
-			// 	modified = true
-			// }
-			// s.mastersCache[fs] = node.Value
-
-			if node.Value == s.zfs.GetPoolID() {
-				filesystemBelongsToMe[filesystemID] = true
-			} else {
-				filesystemBelongsToMe[filesystemID] = false
-			}
-		}
-		return modified
-	}
-	updateAddresses := func(node *client.Node) error {
-		// (0)/(1)dotmesh.io/(2)servers/(3)addresses/(4):server = addresses
-		pieces := strings.Split(node.Key, "/")
-		server := pieces[4]
-
-		s.serverAddressesCacheLock.Lock()
-		defer s.serverAddressesCacheLock.Unlock()
-		s.serverAddressesCache[server] = node.Value
-		return nil
-	}
-	updateStates := func(node *client.Node) error {
-		// (0)/(1)dotmesh.io/(2)servers/
-		//     (3)snapshots/(4):server/(5):filesystem = snapshots
-		pieces := strings.Split(node.Key, "/")
-		server := pieces[4]
-		filesystem := pieces[5]
-		// s.globalStateCacheLock.Lock()
-		// defer s.globalStateCacheLock.Unlock()
-
-		fsm, err := s.InitFilesystemMachine(filesystem)
-		if err != nil {
-			// failed to initialize, nothing to do
-			return nil
-		}
->>>>>>> 475a21f3
 
 	s.etcdWaitTimestampLock.Lock()
 	s.etcdWaitTimestamp = time.Now().UnixNano()
@@ -895,7 +811,6 @@
 		log.Info("[fetchAndWatchEtcd] transfers watcher started")
 	}
 
-<<<<<<< HEAD
 	err = s.watchFilesystemDeleted()
 	if err != nil {
 		log.WithFields(log.Fields{
@@ -904,16 +819,6 @@
 	} else {
 		log.Info("[fetchAndWatchEtcd] deleted filesystem watcher started")
 	}
-=======
-	log.Info("Synchronising state from etcd...")
-
-	// func() {
-	// 	s.etcdWaitTimestampLock.Lock()
-	// 	defer s.etcdWaitTimestampLock.Unlock()
-	// 	s.etcdWaitTimestamp = time.Now().UnixNano()
-	// 	s.etcdWaitState = "connect"
-	// }()
->>>>>>> 475a21f3
 
 	s.etcdWaitTimestampLock.Lock()
 	s.etcdWaitTimestamp = time.Now().UnixNano()
@@ -929,193 +834,6 @@
 		}).Error("failed to create initial admin")
 	}
 
-<<<<<<< HEAD
-=======
-	s.etcdWaitTimestampLock.Lock()
-	s.etcdWaitTimestamp = time.Now().UnixNano()
-	s.etcdWaitState = "initial get"
-	s.etcdWaitTimestampLock.Unlock()
-
-	// on first connect, fetch all of, well, everything
-	current, err := s.etcdClient.Get(context.Background(),
-		fmt.Sprint(ETCD_PREFIX),
-		&client.GetOptions{Recursive: true, Sort: false, Quorum: true},
-	)
-	if err != nil {
-		return err
-	}
-
-	s.etcdWaitTimestampLock.Lock()
-	s.etcdWaitTimestamp = time.Now().UnixNano()
-	s.etcdWaitState = "initial processing"
-	s.etcdWaitTimestampLock.Unlock()
-
-	// find the masters and requests nodes
-	var masters *client.Node
-	// var requests *client.Node
-	var serverAddresses *client.Node
-	var serverSnapshots *client.Node
-	var serverStates *client.Node
-	var registryFilesystems *client.Node
-	var registryClones *client.Node
-	var filesystemsContainers *client.Node
-	var interclusterTransfers *client.Node
-	var dirtyFilesystems *client.Node
-	for _, parent := range current.Node.Nodes {
-		// need to iterate in...
-
-		// We delibarately skip the "filesystems/deleted",
-		// "filesystems/cleanupNeeded" and "filesystems/live" regions as
-		// we don't store any caches of those things. In particular,
-		// filesystems/deleted might grow without bound in a long-lived
-		// cluster so we avoid ever keeping the whole thing anywhere
-		// other than in etcd (and even there it might require pruning
-		// in future); and cleanupNeeded and live are polled for in the
-		// cleanupDeletedFilesystems goroutine. We could, if needed,
-		// rewrite that to make the watcher notice "live" nodes
-		// disappearing and check for a corresponding "cleanupNeeded"
-		// and trigger cleanup, but that makes it almost certain that
-		// multiple nodes (indeed, all nodes) will attempt to do the
-		// cleanup - polling makes it most likely that one random node
-		// will do any given cleanup, avoiding waste without the cost of
-		// an explicit distributed transaction to ensure exactly one
-		// node does it.
-		for _, child := range parent.Nodes {
-			switch getVariant(child) {
-			case "filesystems/masters":
-				masters = child
-			case "servers/addresses":
-				serverAddresses = child
-			case "servers/snapshots":
-				serverSnapshots = child
-			case "servers/states":
-				serverStates = child
-			case "registry/filesystems":
-				registryFilesystems = child
-			case "registry/clones":
-				registryClones = child
-			case "filesystems/transfers":
-				interclusterTransfers = child
-			case "filesystems/dirty":
-				dirtyFilesystems = child
-			}
-			// if getVariant(child) == "filesystems/masters" {
-			// 	masters = child
-			// } else if getVariant(child) == "filesystems/requests" {
-			// 	requests = child
-			// } else if getVariant(child) == "servers/addresses" {
-			// 	serverAddresses = child
-			// } else if getVariant(child) == "servers/snapshots" {
-			// 	serverSnapshots = child
-			// } else if getVariant(child) == "servers/states" {
-			// 	serverStates = child
-			// } else if getVariant(child) == "registry/filesystems" {
-			// 	registryFilesystems = child
-			// } else if getVariant(child) == "registry/clones" {
-			// 	registryClones = child
-			// } else if getVariant(child) == "filesystems/transfers" {
-			// 	interclusterTransfers = child
-			// } else if getVariant(child) == "filesystems/dirty" {
-			// 	dirtyFilesystems = child
-			// }
-		}
-	}
-
-	if serverAddresses != nil {
-		for _, node := range serverAddresses.Nodes {
-			if err = updateAddresses(node); err != nil {
-				return err
-			}
-		}
-	}
-	if serverStates != nil {
-		for _, servers := range serverStates.Nodes {
-			for _, filesystem := range servers.Nodes {
-				if err = updateStates(filesystem); err != nil {
-					return err
-				}
-			}
-		}
-	}
-
-	if masters != nil {
-		for _, node := range masters.Nodes {
-			modified := updateMine(node)
-			if modified {
-				if err = s.handleOneFilesystemMaster(node); err != nil {
-					return err
-				}
-			}
-		}
-	}
-
-	if registryFilesystems != nil {
-		for _, namespace := range registryFilesystems.Nodes {
-			for _, topLevelFilesystem := range namespace.Nodes {
-				if err = updateFilesystemRegistry(topLevelFilesystem); err != nil {
-					return err
-				}
-			}
-		}
-	}
-	if registryClones != nil {
-		for _, topLevelFilesystem := range registryClones.Nodes {
-			for _, nameToCloneFilesystem := range topLevelFilesystem.Nodes {
-				if err = updateClonesRegistry(nameToCloneFilesystem); err != nil {
-					return err
-				}
-			}
-		}
-	}
-	if serverSnapshots != nil {
-		for _, servers := range serverSnapshots.Nodes {
-			for _, filesystem := range servers.Nodes {
-				if err = updateSnapshots(filesystem); err != nil {
-					return err
-				}
-			}
-		}
-	}
-
-	if dirtyFilesystems != nil {
-		for _, filesystem := range dirtyFilesystems.Nodes {
-			for _, dirty := range filesystem.Nodes {
-				if err = updateFilesystemsDirty(dirty); err != nil {
-					return err
-				}
-			}
-		}
-	}
-	if filesystemsContainers != nil {
-		for _, filesystem := range filesystemsContainers.Nodes {
-			for _, containers := range filesystem.Nodes {
-				if err = updateFilesystemsContainers(containers); err != nil {
-					return err
-				}
-			}
-		}
-	}
-	if interclusterTransfers != nil {
-		for _, node := range interclusterTransfers.Nodes {
-			if err = updateTransfers(node); err != nil {
-				return err
-			}
-		}
-	}
-
-	log.Info("Initial state synchronisation from etcd is complete.")
-
-	// TODO: REMOVE
-	// if requests != nil {
-	// 	for _, requestsForFilesystem := range requests.Nodes {
-	// 		for _, node := range requestsForFilesystem.Nodes {
-	// 			if err = maybeDispatchEvent(node); err != nil {
-	// 				return err
-	// 			}
-	// 		}
-	// 	}
-	// }
->>>>>>> 475a21f3
 	// now that our state is initialized, maybe we're in a good place to
 	// interrogate docker for running containers as part of initial
 	// bootstrap, and also start the docker plugin
