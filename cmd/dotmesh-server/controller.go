--- conflicted
+++ resolved
@@ -482,27 +482,18 @@
 		theContainers, ok := containerMap[filesystemId]
 		var value types.FilesystemContainers
 		if ok {
-<<<<<<< HEAD
 			value = types.FilesystemContainers{
-				NodeID:       s.myNodeId,
+				NodeID:       s.NodeID(),
 				FilesystemID: filesystemId,
+				PoolID:       s.zfs.GetPoolID(),
 				Containers:   theContainers,
 			}
 		} else {
 			value = types.FilesystemContainers{
-				NodeID:       s.myNodeId,
+				NodeID:       s.NodeID(),
 				FilesystemID: filesystemId,
+				PoolID:       s.zfs.GetPoolID(),
 				Containers:   []container.DockerContainer{},
-=======
-			value = containerInfo{
-				Server:     s.zfs.GetPoolID(),
-				Containers: theContainers,
-			}
-		} else {
-			value = containerInfo{
-				Server:     s.zfs.GetPoolID(),
-				Containers: []container.DockerContainer{},
->>>>>>> 30cc3e3a
 			}
 		}
 
@@ -716,19 +707,11 @@
 
 	// synchronize with etcd first, setting master to us only if the key
 	// didn't previously exist, **before actually creating the filesystem**
-<<<<<<< HEAD
 	err = s.filesystemStore.SetMaster(&types.FilesystemMaster{
 		FilesystemID: filesystemId,
 		NodeID:       s.NodeID(),
+		PoolID:       s.zfs.GetPoolID(),
 	}, &store.SetOptions{})
-=======
-	_, err = s.etcdClient.Set(
-		context.Background(),
-		fmt.Sprintf("%s/filesystems/masters/%s", ETCD_PREFIX, filesystemId),
-		s.zfs.GetPoolID(),
-		&client.SetOptions{PrevExist: client.PrevNoExist},
-	)
->>>>>>> 30cc3e3a
 	if err != nil {
 		log.Printf(
 			"[CreateFilesystem] Error while trying to create key-that-does-not-exist in etcd prior to creating filesystem %s: %s",
