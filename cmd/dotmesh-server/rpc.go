--- conflicted
+++ resolved
@@ -1175,25 +1175,11 @@
 		if err != nil {
 			// TODO: maybe check value, and if it's != me, raise an error?
 			// key doesn't already exist
-<<<<<<< HEAD
 			err = d.state.filesystemStore.SetMaster(&types.FilesystemMaster{
 				FilesystemID: f,
 				NodeID:       d.state.NodeID(),
+				PoolID:       d.state.zfs.GetPoolID(),
 			}, &store.SetOptions{})
-=======
-			_, err = kapi.Set(
-				context.Background(),
-				fmt.Sprintf(
-					"%s/filesystems/masters/%s", ETCD_PREFIX, f,
-				),
-				// i pick -- me!
-				// TODO maybe one day pick the node with the most disk space or
-				// something
-				d.state.zfs.GetPoolID(),
-				// only pick myself as current master if no one else has it
-				&client.SetOptions{PrevExist: client.PrevNoExist},
-			)
->>>>>>> 30cc3e3a
 			if err != nil {
 				return err
 			}
