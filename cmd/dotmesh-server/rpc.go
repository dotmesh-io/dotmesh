--- conflicted
+++ resolved
@@ -510,17 +510,10 @@
 	r *http.Request, args *struct{}, result *map[string]map[string]DotmeshVolume) error {
 	log.Printf("[List] starting!")
 
-<<<<<<< HEAD
-	d.state.mastersCacheLock.Lock()
-	filesystems := []string{}
-	for fs, _ := range d.state.mastersCache {
-		filesystems = append(filesystems, fs)
-=======
 	err, volumes := d.state.GetListOfVolumes(r.Context())
 
 	if err != nil {
 		return err
->>>>>>> 58552ba9
 	}
 
 	gather := map[string]map[string]DotmeshVolume{}
@@ -546,16 +539,7 @@
 	r *http.Request, args *struct{}, result *map[string]map[string]DotmeshVolumeAndContainers) error {
 	log.Printf("[List] starting!")
 
-<<<<<<< HEAD
-	d.state.mastersCacheLock.Lock()
-	filesystems := []string{}
-	for fs, _ := range d.state.mastersCache {
-		filesystems = append(filesystems, fs)
-	}
-	d.state.mastersCacheLock.Unlock()
-=======
 	err, volumes := d.state.GetListOfVolumes(r.Context())
->>>>>>> 58552ba9
 
 	if err != nil {
 		return err
@@ -566,24 +550,12 @@
 		// Just get top-level filesystems
 		if v.Branch == "" {
 			var containers []DockerContainer
-			containerInfo, ok := (*d.state.globalContainerCache)[v.Id]
+			containerInfo, ok := d.state.globalContainerCache[v.Id]
 			if ok {
 				containers = containerInfo.Containers
 			} else {
 				containers = []DockerContainer{}
 			}
-<<<<<<< HEAD
-		}
-
-		var containers []DockerContainer
-		containerInfo, ok := d.state.globalContainerCache[one.Id]
-		if ok {
-			containers = containerInfo.Containers
-		} else {
-			containers = []DockerContainer{}
-		}
-=======
->>>>>>> 58552ba9
 
 			submap, ok := gather[v.Name.Namespace]
 			if !ok {
