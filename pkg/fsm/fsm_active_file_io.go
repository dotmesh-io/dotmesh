--- conflicted
+++ resolved
@@ -173,16 +173,12 @@
 
 	stat, err := os.Stat(dirPath)
 	if err != nil {
-<<<<<<< HEAD
 		if os.IsNotExist(err) {
 			file.Response <- types.NewErrorEvent(types.EventNameFileNotFound, fmt.Errorf("failed to stat dir '%s', error: %s ", file.Filename, err))
 		} else {
 			file.Response <- types.NewErrorEvent(types.EventNameReadFailed, fmt.Errorf("failed to stat dir '%s', error: %s ", file.Filename, err))
 		}
-=======
-		file.Response <- types.NewErrorEvent(types.EventNameReadFailed, fmt.Errorf("failed to stat dir '%s', error: %s ", file.Filename, err))
 		l.WithError(err).Error("[readDirectory] Error statting")
->>>>>>> 9ae9412e
 		return backoffState
 	}
 
