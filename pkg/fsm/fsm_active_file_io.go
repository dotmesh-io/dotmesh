--- conflicted
+++ resolved
@@ -30,12 +30,8 @@
 			Name: types.EventNameSaveFailed,
 			Args: &types.EventArgs{"err": fmt.Errorf("failed to create directory, error: %s", err)},
 		}
-<<<<<<< HEAD
 		l.WithField("directoryPath", directoryPath).WithError(err).Error("[saveFile] Error creating directory")
-=======
 		file.Response <- &e
-		log.WithFields(log.Fields{"event": e}).Error("s3 saveFile: backing off with error making directory")
->>>>>>> 40a8cdea
 		return backoffState
 	}
 	out, err := os.Create(destPath)
@@ -44,12 +40,8 @@
 			Name: types.EventNameSaveFailed,
 			Args: &types.EventArgs{"err": fmt.Errorf("failed to create file, error: %s", err)},
 		}
-<<<<<<< HEAD
 		l.WithError(err).Error("[saveFile] Error creating file")
-=======
 		file.Response <- &e
-		log.WithFields(log.Fields{"event": e}).Error("s3 saveFile: backing off with error creating file")
->>>>>>> 40a8cdea
 		return backoffState
 	}
 
@@ -69,12 +61,8 @@
 			Name: types.EventNameSaveFailed,
 			Args: &types.EventArgs{"err": fmt.Errorf("cannot to create a file, error: %s", err)},
 		}
-<<<<<<< HEAD
 		l.WithError(err).Error("[saveFile] Error writing file")
-=======
 		file.Response <- &e
-		log.WithFields(log.Fields{"event": e}).Error("s3 saveFile: backing off with error writing file")
->>>>>>> 40a8cdea
 		return backoffState
 	}
 	response, _ := f.snapshot(&types.Event{Name: "snapshot",
@@ -91,15 +79,11 @@
 			Name: types.EventNameSaveFailed,
 			Args: &types.EventArgs{"err": "file snapshot failed"},
 		}
-<<<<<<< HEAD
 		l.WithFields(log.Fields{
 			"responseName": response.Name,
 			"responseArgs": fmt.Sprintf("%#v", *(response.Args)),
 		}).Error("[saveFile] Error committing")
-=======
 		file.Response <- &e
-		log.WithFields(log.Fields{"event": e}).Error("s3 saveFile: backing off with error snapshotting")
->>>>>>> 40a8cdea
 		return backoffState
 	}
 
